--- conflicted
+++ resolved
@@ -23,15 +23,4 @@
 ### DCGAN
 Implementation of the Deep Convolutional Generative Adversarial Network.
 
-<<<<<<< HEAD
-Reference: https://arxiv.org/abs/1511.06434
-
-<p align="center">
-    <img src="http://eriklindernoren.se/images/dcgan.png" width="640"\>
-</p>
-<p align="center">
-    Figure: Results on the MNIST dataset.
-</p>
-=======
-Reference: https://arxiv.org/abs/1511.06434
->>>>>>> 57056e0f
+Reference: https://arxiv.org/abs/1511.06434