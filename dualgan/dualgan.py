from __future__ import print_function, division
import scipy

from keras.datasets import mnist
from keras.layers import Input, Dense, Reshape, Flatten, Dropout, Concatenate
from keras.layers import BatchNormalization, Activation, ZeroPadding2D
from keras.layers.advanced_activations import LeakyReLU
from keras.layers.convolutional import UpSampling2D, Conv2D
from keras.models import Sequential, Model
from keras.optimizers import RMSprop, Adam
from keras.utils import to_categorical
import keras.backend as K

import matplotlib.pyplot as plt

import sys

import numpy as np

class DUALGAN():
    def __init__(self):
        self.img_rows = 28
        self.img_cols = 28
        self.channels = 1
        self.img_dim = self.img_rows*self.img_cols

        optimizer = Adam(0.0002, 0.5)

        # Build and compile the discriminators
        self.d1 = self.build_discriminator()
        self.d1.compile(loss=self.wasserstein_loss,
            optimizer=optimizer,
            metrics=['accuracy'])
        self.d2 = self.build_discriminator()
        self.d2.compile(loss=self.wasserstein_loss,
            optimizer=optimizer,
            metrics=['accuracy'])

        # Build and compile the generators
        self.g1 = self.build_generator()
        self.g1.compile(loss='binary_crossentropy', optimizer=optimizer)
        self.g2 = self.build_generator()
        self.g2.compile(loss='binary_crossentropy', optimizer=optimizer)

        # For the combined model we will only train the generator
        self.d1.trainable = False
        self.d2.trainable = False

        # The generator takes images from their respective domains as inputs
        X1 = Input(shape=(self.img_dim,))
        X2 = Input(shape=(self.img_dim,))

<<<<<<< HEAD
        # Translate from current domain to the other
=======
        # Generators translates the images to the opposite domain
>>>>>>> 4e002521
        X1_translated = self.g1(X1)
        X2_translated = self.g2(X2)

        # The discriminators determines validity of translated images
        valid1 = self.d1(X2_translated)
        valid2 = self.d2(X1_translated)

        # Generators translate the images back to their original domain
        X1_recon = self.g2(X1_translated)
        X2_recon = self.g1(X2_translated)

<<<<<<< HEAD
        # The combined model  (stacked generator and discriminator)
=======
        # The combined model  (stacked generators and discriminators)
>>>>>>> 4e002521
        self.combined = Model([X1, X2], [valid1, valid2, X1_recon, X2_recon])
        self.combined.compile(loss=[self.wasserstein_loss, self.wasserstein_loss, 'mae', 'mae'],
                                    optimizer=optimizer,
                                    loss_weights=[1, 1, 100, 100])

    def build_generator(self):

        X = Input(shape=(self.img_dim,))

        model = Sequential()
        model.add(Dense(256, input_dim=self.img_dim))
        model.add(LeakyReLU(alpha=0.2))
        model.add(BatchNormalization(momentum=0.8))
        model.add(Dropout(0.4))
        model.add(Dense(512))
        model.add(LeakyReLU(alpha=0.2))
        model.add(BatchNormalization(momentum=0.8))
        model.add(Dropout(0.4))
        model.add(Dense(1024))
        model.add(LeakyReLU(alpha=0.2))
        model.add(BatchNormalization(momentum=0.8))
        model.add(Dropout(0.4))
        model.add(Dense(np.prod(self.img_shape), activation='tanh'))

        X_translated = model(X)

        return Model(X, X_translated)

    def build_discriminator(self):

        img = Input(shape=(self.img_dim,))

        model = Sequential()
        model.add(Dense(512, input_dim=self.img_dim))
        model.add(LeakyReLU(alpha=0.2))
        model.add(Dense(256))
        model.add(LeakyReLU(alpha=0.2))
        model.add(BatchNormalization(momentum=0.8))
        model.add(Dense(self.channels))

        validity = model(img)

        return Model(img, validity)

    def sample_generator_input(self, X, batch_size):
        # Sample random batch of images from X
        idx = np.random.randint(0, X.shape[0], batch_size)
        return X[idx]

    def wasserstein_loss(self, y_true, y_pred):
        return K.mean(y_true * y_pred)

    def train(self, epochs, batch_size=128, save_interval=50):

        # Load the dataset
        (X_train, _), (_, _) = mnist.load_data()

        # Rescale -1 to 1
        X_train = (X_train.astype(np.float32) - 127.5) / 127.5

        # Domain A and B (rotated)
        X1 = X_train[:int(X_train.shape[0]/2)]
        X2 = scipy.ndimage.interpolation.rotate(X_train[int(X_train.shape[0]/2):], 90, axes=(1, 2))

        X1 = X1.reshape(X1.shape[0], self.img_dim)
        X2 = X2.reshape(X2.shape[0], self.img_dim)

        clip_value = 0.1
        n_critic = 4
        half_batch = int(batch_size / 2)

        for epoch in range(epochs):

            # Train the discriminator for n_critic iterations
            for _ in range(n_critic):

                # ----------------------
                #  Train Discriminators
                # ----------------------

                # Sample generator inputs
                imgs1 = self.sample_generator_input(X1, half_batch)
                imgs2 = self.sample_generator_input(X2, half_batch)

                # Translate images to their opposite domain
                X1_translated = self.g1.predict(imgs1)
                X2_translated = self.g2.predict(imgs2)

                # Retranslate images to their original domain
                X1_recon = self.g2.predict(X1_translated)
                X2_recon = self.g1.predict(X2_translated)

                valid = np.ones((half_batch, 1))
                fake = np.zeros((half_batch, 1))

                # Train the discriminators
                d1_loss_real = self.d1.train_on_batch(imgs1, valid)
                d1_loss_fake = self.d1.train_on_batch(X2_translated, fake)

                d2_loss_real = self.d2.train_on_batch(imgs2, valid)
                d2_loss_fake = self.d2.train_on_batch(X1_translated, fake)

                d1_loss = 0.5 * np.add(d1_loss_real, d1_loss_fake)
                d2_loss = 0.5 * np.add(d2_loss_real, d2_loss_fake)

                # Clip discriminator weights
                for d in [self.d1, self.d2]:
                    for l in d.layers:
                        weights = l.get_weights()
                        weights = [np.clip(w, -clip_value, clip_value) for w in weights]
                        l.set_weights(weights)

            # ------------------
            #  Train Generators
            # ------------------

            # Sample generator inputs from each domain
            imgs1 = self.sample_generator_input(X1, batch_size)
            imgs2 = self.sample_generator_input(X2, batch_size)

            # The generators wants the discriminators to label the generated samples
            # as valid (ones)
            valid = np.ones((batch_size, 1))

            # Train the generators
            g_loss = self.combined.train_on_batch([imgs1, imgs2], [valid, valid, imgs1, imgs2])

            # Plot the progress
            print ("%d [D1 loss: %f, acc.: %.2f%%] [D2 loss: %f, acc.: %.2f%%] [G loss: %f]" \
                % (epoch, d1_loss[0], 100*d1_loss[1], d2_loss[0], 100*d2_loss[1], g_loss[0]))

            # If at save interval => save generated image samples
            if epoch % save_interval == 0:
                self.save_imgs(epoch, X1)

    def save_imgs(self, epoch, X):
        r, c = 3, 4

        # Original images
        imgs = self.sample_generator_input(X, c)
        # Images translated to their opposite domain
        X_translated = self.g1.predict(imgs)
        # Images translated back to their original domain
        X_recon = self.g2.predict(X_translated)

        gen_imgs = np.concatenate([imgs, X_translated, X_recon])
        gen_imgs = gen_imgs.reshape((3, 4, self.img_rows, self.img_cols, 1))

        # Rescale images 0 - 1
        gen_imgs = 0.5 * gen_imgs + 0.5

        fig, axs = plt.subplots(r, c)
        cnt = 0
        for i in range(r):
            for j in range(c):
                axs[i,j].imshow(gen_imgs[i, j, :,:,0], cmap='gray')
                axs[i,j].axis('off')
                cnt += 1
        fig.savefig("dualgan/images/mnist_%d.png" % epoch)
        plt.close()


if __name__ == '__main__':
    gan = DUALGAN()
    gan.train(epochs=30000, batch_size=32, save_interval=200)<|MERGE_RESOLUTION|>--- conflicted
+++ resolved
@@ -50,11 +50,7 @@
         X1 = Input(shape=(self.img_dim,))
         X2 = Input(shape=(self.img_dim,))
 
-<<<<<<< HEAD
-        # Translate from current domain to the other
-=======
         # Generators translates the images to the opposite domain
->>>>>>> 4e002521
         X1_translated = self.g1(X1)
         X2_translated = self.g2(X2)
 
@@ -66,11 +62,7 @@
         X1_recon = self.g2(X1_translated)
         X2_recon = self.g1(X2_translated)
 
-<<<<<<< HEAD
-        # The combined model  (stacked generator and discriminator)
-=======
         # The combined model  (stacked generators and discriminators)
->>>>>>> 4e002521
         self.combined = Model([X1, X2], [valid1, valid2, X1_recon, X2_recon])
         self.combined.compile(loss=[self.wasserstein_loss, self.wasserstein_loss, 'mae', 'mae'],
                                     optimizer=optimizer,
